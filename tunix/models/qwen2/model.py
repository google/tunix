# Copyright 2025 Google LLC
#
# Licensed under the Apache License, Version 2.0 (the "License");
# you may not use this file except in compliance with the License.
# You may obtain a copy of the License at
#
#     http://www.apache.org/licenses/LICENSE-2.0
#
# Unless required by applicable law or agreed to in writing, software
# distributed under the License is distributed on an "AS IS" BASIS,
# WITHOUT WARRANTIES OR CONDITIONS OF ANY KIND, either express or implied.
# See the License for the specific language governing permissions and
# limitations under the License.

"""Qwen2 model."""

import dataclasses
import enum
from typing import Tuple

import flax
from flax import nnx
import jax
from jax import numpy as jnp
from jax.interpreters import pxla
import jax.sharding as shd
import jaxtyping
from tunix.generate.mappings import BackendMappingMixin
from tunix.utils import compat
from tunix.utils import env_utils

env_utils.setup_sharding_environment()

K_MASK = -2.3819763e38

LayerCache = dict[str, jaxtyping.Array]
Cache = dict[str, LayerCache]


class RematConfig(enum.Enum):
  NONE = enum.auto()  #  No remat, all activations will be stored in HBM.
  BLOCK = enum.auto()  # Remat the entire attn block.


@dataclasses.dataclass(slots=True, frozen=True)
class ShardingConfig:
  """Sharding configuration for Qwen3 model."""

  emb_vd: Tuple[str | None, ...]
  emb_dv: Tuple[str | None, ...]
  q_weight_dnh: Tuple[str | None, ...]
  kv_weight_dnh: Tuple[str | None, ...]
  o_weight_nhd: Tuple[str | None, ...]
  ffw_weight_df: Tuple[str | None, ...]
  ffw_weight_fd: Tuple[str | None, ...]
  rms_norm_weight: Tuple[str | None, ...]
  act_btd: Tuple[str | None, ...]
  act_btf: Tuple[str | None, ...]
  act_btnh: Tuple[str | None, ...]
  exp_weight_cdf: Tuple[str | None, ...]
  exp_weight_cfd: Tuple[str | None, ...]
  qkv_bias: Tuple[str | None, ...]

  @staticmethod
  def get_default_sharding(is_sampling: bool = False):
    fsdp = 'fsdp' if not is_sampling else None

    return ShardingConfig(
        emb_vd=('tp', fsdp),
        emb_dv=(fsdp, 'tp'),
        q_weight_dnh=(fsdp, 'tp', None),
        kv_weight_dnh=(fsdp, 'tp', None),
        o_weight_nhd=('tp', None, fsdp),
        ffw_weight_df=(fsdp, 'tp'),
        ffw_weight_fd=('tp', fsdp),
        rms_norm_weight=('tp',),
        act_btd=('fsdp', None, None if is_sampling else 'tp'),
        act_btf=('fsdp', None, 'tp'),
        act_btnh=('fsdp', None, 'tp', None),
        exp_weight_cdf=('fsdp', None, 'tp'),
        exp_weight_cfd=('fsdp', 'tp', None),
        qkv_bias=('tp',),
    )


@dataclasses.dataclass(slots=True)
class ModelConfig:
  """Configuration for the Qwen3 model."""

  num_layers: int
  vocab_size: int
  embed_dim: int
  hidden_dim: int
  num_heads: int
  head_dim: int
  num_kv_heads: int
  rope_theta: int
  norm_eps: float
  use_tied_embedding: bool = False
  shd_config: ShardingConfig = ShardingConfig.get_default_sharding()
  remat_config: RematConfig = RematConfig.NONE

  # qwen2.5-0.5B and qwen2.5-coder-0.5B share the same config.
  @classmethod
  def qwen2p5_0p5b(cls):  # qwen2.5-0.5B
    return cls(
        num_layers=24,
        vocab_size=151936,
        embed_dim=896,
        hidden_dim=4864,
        num_heads=14,
        head_dim=64,
        num_kv_heads=2,
        norm_eps=1e-06,
        rope_theta=1_000_000,
        use_tied_embedding=True,
    )

  # DeepSeek-R1-Distill-Qwen-1.5B
  @classmethod
  def deepseek_r1_distill_qwen_1p5b(cls):
    return cls(
        num_layers=28,
        vocab_size=151936,
        embed_dim=1536,
        hidden_dim=8960,
        num_heads=12,
        head_dim=128,
        num_kv_heads=2,
        norm_eps=1e-06,
        rope_theta=10000,
        use_tied_embedding=False,
    )

  @classmethod
  def qwen2p5_1p5b(cls):  # qwen2.5-1.5B
    return cls(
        num_layers=28,
        vocab_size=151936,
        embed_dim=1536,
        hidden_dim=8960,
        num_heads=12,
        head_dim=128,
        num_kv_heads=2,
        norm_eps=1e-06,
        rope_theta=1_000_000,
        use_tied_embedding=True,
    )

  @classmethod
  def qwen2p5_math_1p5b(cls):  # qwen2.5-math-1.5B
    return cls(
        num_layers=28,
        vocab_size=151936,
        embed_dim=1536,
        hidden_dim=8960,
        num_heads=12,
        head_dim=128,
        num_kv_heads=2,
        norm_eps=1e-06,
        rope_theta=10000,
        use_tied_embedding=True,
    )

  # qwen2.5-coder-3B and qwen2.5-3B share the same config.
  @classmethod
  def qwen2p5_3b(cls):
    return cls(
        num_layers=36,
        vocab_size=151936,
        embed_dim=2048,
        hidden_dim=11008,
        num_heads=16,
        head_dim=128,
        num_kv_heads=2,
        norm_eps=1e-06,
        rope_theta=1_000_000,
        use_tied_embedding=True,
    )

  # qwen2.5-7B and qwen2.5-coder-7B share the same config.
  @classmethod
  def qwen2p5_7b(cls):
    return cls(
        num_layers=28,
        vocab_size=152064,
        embed_dim=3584,
        hidden_dim=18944,
        num_heads=28,
        head_dim=128,
        num_kv_heads=4,
        norm_eps=1e-06,
        rope_theta=1_000_000,
        use_tied_embedding=False,
    )

  # TODO(linchai): add other qwen2.5 model configs.


def shard(x: jnp.ndarray, s: Tuple[str, ...]):
  mesh = pxla.thread_resources.env.physical_mesh
  if mesh.empty or jax.devices()[0].platform == 'cpu':
    return x
  return jax.lax.with_sharding_constraint(
      x, shd.NamedSharding(mesh, shd.PartitionSpec(*s))
  )


class Einsum(nnx.Module):
  """Einsum is a convenience module for parameterized tensor multiplication."""

  def __init__(
      self,
      einsum_str: str,
      shape: flax.typing.Shape,
      *,
      rngs: nnx.Rngs,
      sharding: Tuple[str | None, ...],
  ):
    self.einsum_str = einsum_str
    self.shape = shape
    self.w = nnx.Param(
        nnx.initializers.normal()(rngs.params(), shape), sharding=sharding
    )

  @jax.named_scope('einsum')
  def __call__(self, x: jaxtyping.ArrayLike) -> jaxtyping.Array:
    return jnp.einsum(self.einsum_str, x, self.w.value)


class Embedder(nnx.Module):
  """Embedder module."""

  def __init__(
      self,
      vocab_size: int,
      embed_dim: int,
      *,
      rngs: nnx.Rngs,
      shd_config: ShardingConfig = ShardingConfig.get_default_sharding(),
  ):
    self.input_embedding = nnx.Param(
        nnx.initializers.normal()(rngs.params(), (vocab_size, embed_dim)),
        sharding=shd_config.emb_vd,
    )
    self.shd_config = shd_config

  @jax.named_scope('embedder_encode')
  def encode(self, x: jaxtyping.ArrayLike) -> jaxtyping.Array:
    x = self.input_embedding[(x,)]
    x = shard(x, self.shd_config.act_btd)
    return x

  @jax.named_scope('embedder_decode')
  def decode(self, x: jaxtyping.ArrayLike) -> jaxtyping.Array:
    return jnp.dot(x, self.input_embedding.value.T)


def _generate_pos_embeddings(
    positions: jax.Array,
    features: int,
    rope_theta: int,
) -> tuple[jax.Array, jax.Array]:
  """Generate Sin/Cos for Rotary Embeddings.

  Generates sinusoids at (features//2) different timescales, where the
  timescales form a geometric series from min_timescale to max_timescale
  (max_timescale is not included, but would be the next element in the series).

  Sinusoids are evaluated at integer positions i in [0, length).

  The outputs are computed as:


  sin[b, t, j] = sin(rope_pos[b, t] / timescale[j])
  cos[b, t, j] = cos(rope_pos[b, t] / timescale[j])

  Args:
      postions: [batch, time]
      features: head_dim.
      rope_theta: the rope_theta parameter.

  Returns:
      sin: a float32 array with shape [length, features // 2]
      cos: a float32 array with shape [length, features // 2]
  """
  # Forked from: flaxformer/components/embedding.py;l=592
  fraction = jnp.arange(0, features, 2, dtype=jnp.float32) / features
  timescale = rope_theta**fraction
  rotational_frequency = 1.0 / timescale
  # Must use high precision einsum here, since rounding off to a bfloat16 is
  # catastrophic. bfloat16 rounds 257 to 256, but sin(257) is very different
  # from sin(256).
  sinusoid_inp = jnp.einsum(
      'BT,k->BTk',
      positions,
      rotational_frequency,
      precision=jax.lax.Precision.HIGHEST,
  )
  return jnp.sin(sinusoid_inp), jnp.cos(sinusoid_inp)


def apply_rotary_embedding(
    x: jax.Array, sin: jax.Array, cos: jax.Array
) -> jax.Array:
  assert x.ndim == 4 and sin.ndim == 3 and cos.ndim == 3
  x1, x2 = x[..., : x.shape[-1] // 2], x[..., x.shape[-1] // 2 :]
  # [B, T, head_dim] -> [B, h, T, head_dim]
  sin, cos = sin[:, :, None, :], cos[:, :, None, :]
  return jnp.concatenate([x1 * cos - x2 * sin, x2 * cos + x1 * sin], axis=-1)


class RMSNorm(nnx.Module):
  """RMSNorm layer."""

  def __init__(
      self,
      dim: int,
      *,
      norm_eps: float = 1e-06,
      rngs: nnx.Rngs,
      shd_config: ShardingConfig = ShardingConfig.get_default_sharding(),
  ):
    self.w = nnx.Param(
        nnx.initializers.ones_init()(rngs.params(), dim),
        sharding=shd_config.rms_norm_weight,
    )
    self.norm_eps = norm_eps

  @jax.named_scope('rms_norm')
  def __call__(self, x: jaxtyping.Array) -> jaxtyping.Array:
    dtype = x.dtype
    rms = jnp.sqrt(
        jnp.mean(jnp.astype(x, jnp.float32) ** 2, axis=-1, keepdims=True)
        + self.norm_eps
    )
    return self.w * jnp.astype(x / rms, dtype)


class Attention(nnx.Module):
  """Attention module."""

  def __init__(
      self,
      config: ModelConfig,
      *,
      rngs: nnx.Rngs,
  ):
    self.config = config
    self.shd_config = config.shd_config
    self.q_proj = Einsum(
        einsum_str='BTD,DNH->BTNH',
        shape=(config.embed_dim, config.num_heads, config.head_dim),
        rngs=rngs,
        sharding=self.shd_config.q_weight_dnh,
    )
    self.k_proj = Einsum(
        einsum_str='BSD,DKH->BSKH',
        shape=(config.embed_dim, config.num_kv_heads, config.head_dim),
        rngs=rngs,
        sharding=self.shd_config.kv_weight_dnh,
    )
    self.v_proj = Einsum(
        einsum_str='BSD,DKH->BSKH',
        shape=(config.embed_dim, config.num_kv_heads, config.head_dim),
        rngs=rngs,
        sharding=self.shd_config.kv_weight_dnh,
    )
    self.o_proj = Einsum(
        einsum_str='BTNH,NHD->BTD',
        shape=(config.num_heads, config.head_dim, config.embed_dim),
        rngs=rngs,
        sharding=self.shd_config.o_weight_nhd,
    )
    self.n_rep = config.num_heads // config.num_kv_heads
    self.scale = self.head_dim**-0.5
    self.q_bias = nnx.Param(
        nnx.initializers.zeros_init()(
            rngs.params(), config.num_heads * config.head_dim
        ),
        sharding=self.shd_config.qkv_bias,
    )
    self.k_bias = nnx.Param(
        nnx.initializers.zeros_init()(
            rngs.params(), config.num_kv_heads * config.head_dim
        ),
        sharding=self.shd_config.qkv_bias,
    )
    self.v_bias = nnx.Param(
        nnx.initializers.zeros_init()(
            rngs.params(), config.num_kv_heads * config.head_dim
        ),
        sharding=self.shd_config.qkv_bias,
    )

  def block(
      self,
      x: jaxtyping.Array,
      cache: LayerCache | None,
      attn_mask: jaxtyping.Array | None,
      sin: jaxtyping.Array,
      cos: jaxtyping.Array,
  ) -> tuple[LayerCache | None, jaxtyping.Array]:
    """Attention block."""
    seq_len = x.shape[1]

    query_proj = self.q_proj(x)
    b, t, n, h = query_proj.shape
    query_proj = jnp.reshape(query_proj, (b, t, n * h)) + self.q_bias
    query_proj = jnp.reshape(query_proj, (b, t, n, h))
    key_proj = self.k_proj(x)
    _, s, k, h = key_proj.shape
    key_proj = jnp.reshape(key_proj, (b, s, k * h)) + self.k_bias
    key_proj = jnp.reshape(key_proj, (b, s, k, h))
    value_proj = self.v_proj(x)
    value_proj = jnp.reshape(value_proj, (b, s, k * h)) + self.v_bias
    value_proj = jnp.reshape(value_proj, (b, s, k, h))

    query_proj = shard(query_proj, self.shd_config.act_btnh)
    key_proj = shard(key_proj, self.shd_config.act_btnh)
    value_proj = shard(value_proj, self.shd_config.act_btnh)

    query_proj = apply_rotary_embedding(
        query_proj,
        sin,
        cos,
    )
    key_proj = apply_rotary_embedding(
        key_proj,
        sin,
        cos,
    )

    if cache is not None:
      end_index = cache['end_index'][0]
      slice_indices = (0, end_index % cache['v'].shape[1], 0, 0)
      value_proj = jax.lax.dynamic_update_slice(
          cache['v'],
          value_proj,
          slice_indices,
      )
      key_proj = jax.lax.dynamic_update_slice(
          cache['k'], key_proj, slice_indices
      )

    b, t, qh, d = query_proj.shape
    _, s, kh, _ = key_proj.shape

    # GQA
    query_proj = query_proj.reshape((b, t, kh, qh // kh, d))
    attn = jnp.einsum('BTHGD,BSHD->BHGTS', query_proj, key_proj) * self.scale
    attn = attn.reshape((b, qh, t, s))

    if attn_mask is not None:
      attn = jnp.where((jnp.expand_dims(attn_mask, -3)), attn, K_MASK)

    attn = jax.nn.softmax(attn.astype(jnp.float32), axis=-1).astype(
        key_proj.dtype
    )

    attn = attn.reshape((b, kh, qh // kh, t, s))
    qkv = jnp.einsum('BHGTS,BSHD->BTHGD', attn, value_proj)
    qkv = qkv.reshape((b, t, qh, d))

    outputs = self.o_proj(qkv)
    outputs = shard(outputs, self.shd_config.act_btd)

    if cache is not None:
      new_cache = {
          'v': value_proj,
          'k': key_proj,
          'end_index': cache['end_index'] + seq_len,
      }
    else:
      new_cache = None

    return new_cache, outputs

  @jax.named_scope('attention')
  def __call__(
      self,
      x: jaxtyping.Array,
      cache: LayerCache | None,
      attn_mask: jaxtyping.Array | None,
      sin: jaxtyping.Array,
      cos: jaxtyping.Array,
  ) -> tuple[LayerCache | None, jaxtyping.Array]:
    if self.config.remat_config == RematConfig.BLOCK:
      # nnx.remat needs to be applied to the unbound function and take self
      # as the first argument.
      return nnx.remat(self.block.__func__)(self, x, cache, attn_mask, sin, cos)
    else:
      return self.block(x, cache, attn_mask, sin, cos)

  @property
  def head_dim(self):
    return self.o_proj.shape[1]

  @property
  def num_heads(self):
    return self.q_proj.shape[0]

  @property
  def num_kv_heads(self):
    return self.k_proj.shape[1]


class MLP(nnx.Module):
  """MLP module."""

  def __init__(
      self,
      config: ModelConfig,
      *,
      rngs: nnx.Rngs,
  ):
    self.shd_config = config.shd_config
    kernel_init_fn = nnx.initializers.zeros_init()
    self.gate_proj = nnx.Linear(
        in_features=config.embed_dim,
        out_features=config.hidden_dim,
        use_bias=False,
        rngs=rngs,
        kernel_init=nnx.with_partitioning(
            kernel_init_fn, self.shd_config.ffw_weight_df
        ),
    )
    self.up_proj = nnx.Linear(
        in_features=config.embed_dim,
        out_features=config.hidden_dim,
        use_bias=False,
        rngs=rngs,
        kernel_init=nnx.with_partitioning(
            kernel_init_fn, self.shd_config.ffw_weight_df
        ),
    )
    self.down_proj = nnx.Linear(
        in_features=config.hidden_dim,
        out_features=config.embed_dim,
        use_bias=False,
        rngs=rngs,
        kernel_init=nnx.with_partitioning(
            kernel_init_fn, self.shd_config.ffw_weight_fd
        ),
    )

  @jax.named_scope('feed_forward')
  def __call__(self, x: jaxtyping.ArrayLike) -> jaxtyping.Array:
    activations = nnx.silu(self.gate_proj(x)) * self.up_proj(x)
    activations = shard(activations, self.shd_config.act_btf)
    outputs = self.down_proj(activations)
    return outputs


class DecoderLayer(nnx.Module):
  """DecoderLayer."""

  def __init__(
      self,
      config: ModelConfig,
      *,
      rngs: nnx.Rngs,
  ):
    self.input_layernorm = RMSNorm(
        config.embed_dim,
        norm_eps=config.norm_eps,
        rngs=rngs,
        shd_config=config.shd_config,
    )
    self.attn = Attention(
        config=config,
        rngs=rngs,
    )
    self.post_attention_layernorm = RMSNorm(
        config.embed_dim,
        norm_eps=config.norm_eps,
        rngs=rngs,
        shd_config=config.shd_config,
    )
    self.mlp = MLP(
        config=config,
        rngs=rngs,
    )

  def __call__(
      self,
      x: jaxtyping.Array,
      cache: LayerCache | None,
      attn_mask: jaxtyping.Array,
      sin,
      cos,
  ) -> tuple[LayerCache | None, jaxtyping.Array]:
    inputs_normalized = self.input_layernorm(x)
    cache, attn_output = self.attn(
        inputs_normalized,
        cache,
        attn_mask,
        sin,
        cos,
    )
    attn_output += x
    residual = attn_output
    attn_output = self.post_attention_layernorm(attn_output)
    outputs = self.mlp(attn_output)
    outputs = residual + outputs
    return cache, outputs


<<<<<<< HEAD
# TODO(b/462143527): Migrate to Pytrees.
=======
>>>>>>> 3b558520
class Qwen2(BackendMappingMixin, nnx.Module):
  """Qwen2.5 model."""

  def __init__(
      self,
      config: ModelConfig,
      *,
      rngs: nnx.Rngs,
      shd_config: ShardingConfig = ShardingConfig.get_default_sharding(),
  ):
    self.config = config
    self.embedder = Embedder(
        vocab_size=config.vocab_size,
        embed_dim=config.embed_dim,
        rngs=rngs,
        shd_config=shd_config,
    )
    self.layers = compat.ModuleList([
        DecoderLayer(config=config, rngs=rngs) for _ in range(config.num_layers)
    ])
    self.final_norm = RMSNorm(
        config.embed_dim,
        rngs=rngs,
        norm_eps=config.norm_eps,
        shd_config=shd_config,
    )
    if not self.config.use_tied_embedding:
      self.lm_head = Einsum(
          einsum_str='BTD,DV->BTV',
          shape=(config.embed_dim, config.vocab_size),
          rngs=rngs,
          sharding=shd_config.emb_dv,
      )

  def __call__(
      self,
      input_tokens: jaxtyping.Array,  # [B, L]
      positions: jaxtyping.Array,  # [B, L]
      cache: Cache | None,  # (sequence length L')
      attention_mask: jaxtyping.Array,  # [B, L, L']
      output_hidden_states: bool = False,
  ) -> tuple[jaxtyping.Array, Cache | None]:
    """Qwen2 model.

    Args:
      input_tokens: input sequence of tokens.
      positions: input absolute positions.
      cache: Attention KV cache or None.
      attention_mask: transformer input mask.
      output_hidden_states: whether to output the hidden states.

    Returns:
      predicted_logits, new_cache

      predicted_logits: output logits predicted by the model
      new_cache: updated cache if the input cache is not None, None elsewhere.
    """
    new_cache = None if cache is None else {}
    x = self.embedder.encode(input_tokens)
    sin, cos = _generate_pos_embeddings(
        positions, self.config.head_dim, self.config.rope_theta
    )
    sin, cos = sin.astype(x.dtype), cos.astype(x.dtype)

    for i, layer in enumerate(self.layers):
      layer_name = f'layer_{i}'
      layer_cache = cache[layer_name] if cache else None
      layer_cache, x = layer(
          x,
          layer_cache,
          attention_mask,
          sin,
          cos,
      )
      if cache is not None:
        new_cache[layer_name] = layer_cache  # pytype: disable=container-type-mismatch

    x = self.final_norm(x)
    if output_hidden_states:
      self.sow(nnx.Intermediate, 'all_hidden_states', x)
    # Qwen2.5 0.5B-3B uses tied embedding, sharing weights for input and output.
    if self.config.use_tied_embedding:
      logits = self.embedder.decode(x)
    else:
      logits = self.lm_head(x)

    return logits, new_cache  # pytype: disable=bad-return-type

  def get_model_input(self):
    """Returns a dummy model input for the transformer.

    This dummy input has a batch size compatible with FSDP sharding on a
    2-device axis.
    """
    dummy_batch_size = 2
    dummy_seq_len = 1
    return {
        'input_tokens': jnp.ones(
            (dummy_batch_size, dummy_seq_len), dtype=jnp.int32
        ),
        'positions': jnp.ones(
            (dummy_batch_size, dummy_seq_len), dtype=jnp.int32
        ),
        'cache': None,
        'attention_mask': jnp.ones(
            (dummy_batch_size, 1, dummy_seq_len), dtype=jnp.bool
        ),
    }<|MERGE_RESOLUTION|>--- conflicted
+++ resolved
@@ -606,10 +606,6 @@
     return cache, outputs
 
 
-<<<<<<< HEAD
-# TODO(b/462143527): Migrate to Pytrees.
-=======
->>>>>>> 3b558520
 class Qwen2(BackendMappingMixin, nnx.Module):
   """Qwen2.5 model."""
 
