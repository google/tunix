--- conflicted
+++ resolved
@@ -122,14 +122,7 @@
   model_lib_module = get_model_module(model_name, ModelModule.MODEL)
   target_obj = model_lib_module.ModelConfig
 
-<<<<<<< HEAD
-  function_name = f'{family_snake}_{core_version}'
-  
-
-  if not hasattr(target_obj, function_name):
-=======
   if not hasattr(target_obj, config_id):
->>>>>>> 32794e80
     raise AttributeError(
         f"Error: Function '{config_id}' not found on the target object "
         f"for model '{model_name}'. Target object type: {type(target_obj)}"
