# Tunix: A lightweight LLM Post-Training Library

<div align="left">

<a href="https://tunix.readthedocs.io/en/latest/index.html"><img src="https://img.shields.io/badge/documentation-blue"></a>

</div>

**Tunix(Tune-in-JAX)** is a JAX based library designed to streamline the
post-training of Large Language Models. It provides efficient and scalable
supports for:

- **SOTA Training performance on TPUs**
- **Supervised Fine-Tuning**
- **Reinforcement Learning (RL)**
- **Knowledge Distillation**

Tunix leverages the power of JAX for accelerated computation and seamless
integration with JAX-based modeling framework
[Flax NNX](https://flax.readthedocs.io/en/latest/nnx_basics.html).

**Current Status: Alpha Release**

Tunix is under active development. Our team is actively working on expanding its
capabilities, usability and performance. Stay tuned for upcoming updates and new
features!

## Key Features

- **Supervised Fine-Tuning:**
  - Full Weights Fine-Tuning
  - Parameter-Efficient Fine-Tuning (PEFT) with LoRA/Q-LoRA Layers
- **Reinforcement Learning (RL):**
  - Proximal Policy Optimization (PPO)
  - Group Relative Policy Optimization (GRPO)
  - Token-level Group Sequence Policy Optimization (GSPO-token)
- **Preference Fine-Tuning:**
  - Preference alignments with Direct Preference Optimization (DPO)
- **Knowledge Distillation:**
  - Logit Strategy: A classic approach where the student learns to match the
    teacher's output probability distribution.
  - Attention Transfer & Projection Strategies: Methods to align the attention
    mechanisms between the student and teacher models.
  - Feature Pooling & Projection Strategies: General techniques for matching
    intermediate feature representations, even between models of different
    architectures.

## Framework & Infra Highlights

- **Modularity:**
  - Components are designed to be reusable and composable
  - Easy to customize and extend
- **Performance & Efficiency:**
  - Native [vLLM](https://github.com/vllm-project/tpu-inference) and [SGLang](https://github.com/sgl-project/sglang-jax) on TPU integration for performant rollout
  - Native [Maxtext](https://github.com/AI-Hypercomputer/maxtext) model integration for high performance kernels and model execution
  - Micro-batching support for component level efficient execution
- **Stability**
  - Seamless multi-host distributed training with Pathways which can scale up to thousands of devices

## Upcoming/Experimental Features

- **Agentic RL Training:**
  - Async Rollout
  - Multi-turn & multi-step support
  - Tool usage
- **Advanced Algorithms:**
  - Additional state-of-the-art RL and distillation algorithms
<<<<<<< HEAD
- **Scalability:**
  - Multi-host distributed training
  - Optimized rollout with vLLM or SGLang-Jax
=======
>>>>>>> 3b558520
- **User Guides:**
  - More advanced RL recipe

## Installation

- You can install Tunix in several ways:

1. From PyPI (recommended):

```sh
pip install "google-tunix[prod]"
```

2. Directly from GitHub (latest main branch)

```sh
pip install git+https://github.com/google/tunix
```

3. From source (editable install) If you plan to modify the codebase and run it
   in development mode. If you'd like to install vllm, the tpu-inference
   supported version is not released yet, please follow the instructions to
   install manually
   (https://docs.vllm.ai/projects/tpu/en/latest/getting_started/installation/)
   or download the docker image (vllm/vllm-tpu:v0.11.1) then
   `pip install tpu-inference` for TPU backend:

```sh
git clone https://github.com/google/tunix.git
cd tunix
pip install -e ".[dev]"

# Then install vLLM and tpu-inference
```

- Using tunix with SGLang-Jax rollout

1. Install tunix using above ways
1. Then install SGLang-Jax

```
git clone git@github.com:sgl-project/sglang-jax.git
cd sglang-jax/python
pip install -e .
```

## Getting Started

To get started, we have a bunch of detailed examples and tutorials.

- [PEFT Gemma with QLoRA](https://github.com/google/tunix/blob/main/examples/qlora_gemma.ipynb)
- [Training Gemma on grade school Math problems using GRPO](https://github.com/google/tunix/blob/main/examples/grpo_gemma.ipynb)
- [Logit Distillation using Gemma models](https://github.com/google/tunix/blob/main/examples/logit_distillation.ipynb)
- [Training Llama3 or Qwen2 using GRPO and SGLang-Jax rollout](https://github.com/google/tunix/blob/main/scripts/grpo_demo_sglang_jax_rollout.py)

To setup Jupyter notebook on single host GCP TPU VM, please refer to the
[setup script](https://github.com/google/tunix/blob/main/scripts/setup_notebook_tpu_single_host.sh).

For the AI-powered interactive documentation, please check out [Tunix on Google 
CodeWiki](https://codewiki.google/github.com/google/tunix).

## Contributing and Feedback

We welcome contributions! As Tunix is in early development, the contribution
process is still being formalized. A rough draft of the contribution process is
present [here](https://github.com/google/tunix/blob/main/CONTRIBUTING.md). In
the meantime, you can make feature requests, report issues and ask questions in
our
[Tunix GitHub discussion forum](https://github.com/google/tunix/discussions).

## Collaborations and Partnership

[GRL](https://github.com/lmgame-org/GRL/blob/tunix_integration_dev/README.md)
(Game Reinforcement Learning), developed by
[Hao AI Lab](https://hao-ai-lab.github.io/) from UCSD, is an open-source
framework for post-training large language models through multi-turn RL on
challenging games. In collaboration with Tunix, GRL integrates seamless TPU
support—letting users quickly run scalable, reproducible RL experiments (like
PPO rollouts on Qwen2.5-0.5B-Instruct) on TPU v4 meshes with
[minimal setup](https://github.com/lmgame-org/GRL/blob/tunix_integration_dev/README.md#5-launch-the-quick-test-defaults-to-qwen2505b-supports-4-tpu-v4-with-mesh-22).
This partnership empowers the community to push LLM capabilities further,
combining Tunix’s optimized TPU runtime with GRL’s flexible game RL pipeline for
cutting-edge research and easy reproducibility.

## Stay Tuned!

Thank you for your interest in Tunix. We're working hard to bring you a powerful
and efficient library for LLM post-training. Please follow our progress and
check back for updates!

## Citing Tunix

```bibtex
@misc{tunix2025,
  title={Tunix},
  author={Bao, Tianshu and Wang, Lance and Sharma, Abheesht and Shin, Jiwon and
  Yan, Ann and Tan, Sizhi and Gao, Haoyu and Ha, Jen and Chai, Lin and
  Liu, Dangyi and Iyer, Rakesh and Sahu, Mridul and et al.},
  year={2025},
  howpublished={\url{https://github.com/google/tunix}},
}
```

## Acknowledgements

Thank you to all our wonderful contributors!

[![Contributors](https://contrib.rocks/image?repo=google/tunix)](https://github.com/google/tunix/graphs/contributors)<|MERGE_RESOLUTION|>--- conflicted
+++ resolved
@@ -65,12 +65,6 @@
   - Tool usage
 - **Advanced Algorithms:**
   - Additional state-of-the-art RL and distillation algorithms
-<<<<<<< HEAD
-- **Scalability:**
-  - Multi-host distributed training
-  - Optimized rollout with vLLM or SGLang-Jax
-=======
->>>>>>> 3b558520
 - **User Guides:**
   - More advanced RL recipe
 
